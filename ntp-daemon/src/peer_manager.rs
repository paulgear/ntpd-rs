use std::{collections::HashMap, net::SocketAddr, sync::Arc};

use crate::{
    config::{NormalizedAddress, PeerConfig, PoolPeerConfig, ServerConfig, StandardPeerConfig},
    observer::ObservablePeerState,
    peer::{MsgForSystem, PeerChannels, PeerTask, ResetEpoch},
    server::{ServerStats, ServerTask},
};
use ntp_proto::{NtpClock, PeerSnapshot};
use tokio::{
    sync::mpsc::{Receiver, Sender},
    task::JoinHandle,
};
use tracing::{debug, warn};

const NETWORK_WAIT_PERIOD: std::time::Duration = std::time::Duration::from_secs(1);

#[derive(Debug, Clone, Copy)]
pub enum PeerStatus {
    /// We are waiting for the first snapshot from this peer _in the current reset epoch_.
    /// This state is the initial state for all peers (when the system is spawned), and also
    /// entered when the system performs a clock jump and forces all peers to reset, or when a peer
    /// indicates that it is no longer fit for synchronization (e.g. root distance became too big)
    ///
    /// A peer can leave this state by either becoming demobilized, or by sending a snapshot that
    /// is within the system's current reset epoch.
    NoMeasurement,
    /// This peer has sent snapshots taken in the current reset epoch. We store the most recent one
    Measurement(PeerSnapshot),
}

#[derive(Debug, Clone, Copy, Hash, PartialEq, Eq)]
pub struct PeerIndex {
    index: usize,
}

impl PeerIndex {
    #[cfg(test)]
    pub fn from_inner(index: usize) -> Self {
        Self { index }
    }
}

#[derive(Debug, Default)]
struct PeerIndexIssuer {
    next: usize,
}

impl PeerIndexIssuer {
    fn get(&mut self) -> PeerIndex {
        let index = self.next;
        self.next += 1;
        PeerIndex { index }
    }
}

#[derive(Debug, Clone, Copy, Hash, PartialEq, Eq)]
pub struct PoolIndex {
    index: usize,
}

#[derive(Debug, Default)]
struct PoolIndexIssuer {
    next: usize,
}

impl PoolIndexIssuer {
    fn get(&mut self) -> PoolIndex {
        let index = self.next;
        self.next += 1;
        PoolIndex { index }
    }
}

#[derive(Debug)]
pub(crate) enum PeerAddress {
    Peer {
        address: NormalizedAddress,
    },
    Pool {
        index: PoolIndex,
        address: NormalizedAddress,
        socket_address: std::net::SocketAddr,
        max_peers: usize,
    },
}

#[derive(Debug)]
struct PeerState {
    status: PeerStatus,
    peer_address: PeerAddress,
}

#[derive(Debug, Clone)]
pub struct ServerData {
    pub stats: ServerStats,
    pub config: ServerConfig,
}

#[derive(Debug)]
pub struct Peers<C: NtpClock> {
<<<<<<< HEAD
    peers: HashMap<PeerIndex, PeerState>,
    servers: Vec<Arc<ServerConfig>>,
    peer_indexer: PeerIndexIssuer,
    pool_indexer: PoolIndexIssuer,
=======
    peers: HashMap<PeerIndex, PeerData>,
    servers: Vec<ServerData>,
    indexer: PeerIndexIssuer,
>>>>>>> 082d0e19

    channels: PeerChannels,
    clock: C,
}

impl<C: NtpClock> Peers<C> {
    pub fn new(channels: PeerChannels, clock: C) -> Self {
        Peers {
            peers: Default::default(),
            servers: Default::default(),
            peer_indexer: Default::default(),
            pool_indexer: Default::default(),
            channels,
            clock,
        }
    }

    pub(crate) fn spawn_task(
        &mut self,
        peer_address: PeerAddress,
        addr: SocketAddr,
    ) -> JoinHandle<()> {
        let index = self.peer_indexer.get();

        self.peers.insert(
            index,
            PeerState {
                status: PeerStatus::NoMeasurement,
                peer_address,
            },
        );
        PeerTask::spawn(
            index,
            addr,
            self.clock.clone(),
            NETWORK_WAIT_PERIOD,
            self.channels.clone(),
        )
    }

    /// Add a single standard peer
    async fn add_peer_internal(&mut self, address: NormalizedAddress) {
        let config = SpawnConfig::Standard {
            config: StandardPeerConfig { addr: address },
        };

        if let Err(e) = self.channels.spawn_config.send(config).await {
            warn!(?e, "spawn_config channel failed to add peer");
        }
    }

    /// Adds up to `max_peers` peers from a pool.
    pub async fn add_new_pool(&mut self, address: NormalizedAddress, max_peers: usize) {
        // Each pool gets a unique index, because the `NormalizedAddress` may not be unique
        // Having two pools use the same address does not really do anything good, but we
        // want to make sure it does technically work.
        let index = self.pool_indexer.get();

        self.add_to_pool(index, address, max_peers).await
    }

    pub async fn add_to_pool(
        &mut self,
        index: PoolIndex,
        address: NormalizedAddress,
        max_peers: usize,
    ) {
        println!("add to pool");

        let in_use: Vec<_> = self
            .peers
            .values()
            .filter_map(|v| match &v.peer_address {
                PeerAddress::Peer { .. } => None,
                PeerAddress::Pool {
                    index: pool_index,
                    socket_address,
                    ..
                } => (index == *pool_index).then_some(*socket_address),
            })
            .collect();

        let config = SpawnConfig::Pool {
            index,
            config: PoolPeerConfig {
                addr: address,
                max_peers,
            },
            in_use,
        };

        if let Err(e) = self.channels.spawn_config.send(config).await {
            warn!(?e, "spawn_config channel failed to add pool");
            println!("fail");
        }
        println!("sent");
    }

    /// Adds a single peer (that is not part of a pool!)
    pub async fn add_peer(&mut self, address: NormalizedAddress) {
        self.add_peer_internal(address).await
    }

    pub async fn add_server(&mut self, config: ServerConfig) -> JoinHandle<()> {
        let stats = ServerStats::default();
        self.servers.push(ServerData {
            stats: stats.clone(),
            config: config.clone(),
        });
        ServerTask::spawn(
            config,
            stats,
            self.channels.system_snapshots.clone(),
            self.clock.clone(),
            NETWORK_WAIT_PERIOD,
        )
    }

    #[cfg(test)]
    pub fn from_statuslist(
        data: &[PeerStatus],
        raw_configs: &[crate::config::PeerConfig],
        clock: C,
    ) -> Self {
        use crate::config::{PeerConfig, PoolPeerConfig, StandardPeerConfig};

        assert_eq!(data.len(), raw_configs.len());

        let mut peers = HashMap::new();
        let mut peer_indexer = PeerIndexIssuer::default();

        for (i, status) in data.iter().enumerate() {
            let index = peer_indexer.get();

            match &raw_configs[i] {
                PeerConfig::Standard(StandardPeerConfig { addr }) => {
                    peers.insert(
                        index,
                        PeerState {
                            status: status.to_owned(),
                            peer_address: PeerAddress::Peer {
                                address: addr.clone(),
                            },
                        },
                    );
                }
                PeerConfig::Pool(PoolPeerConfig { .. }) => {
                    unimplemented!()
                }
            };
        }

        Self {
            peers,
            servers: vec![],
            peer_indexer,
            pool_indexer: Default::default(),
            channels: PeerChannels::test(),
            clock,
        }
    }

    pub fn size(&self) -> usize {
        self.peers.len()
    }

    pub fn observe_peers(&self) -> impl Iterator<Item = ObservablePeerState> + '_ {
        self.peers.iter().map(|(_, data)| match data.status {
            PeerStatus::NoMeasurement => ObservablePeerState::Nothing,
            PeerStatus::Measurement(snapshot) => ObservablePeerState::Observable {
                statistics: snapshot.statistics,
                reachability: snapshot.reach,
                uptime: snapshot.time.elapsed(),
                poll_interval: snapshot.poll_interval,
                peer_id: snapshot.peer_id,
                address: match &data.peer_address {
                    PeerAddress::Peer { address } => address.as_str().to_string(),
                    PeerAddress::Pool { address, .. } => address.as_str().to_string(),
                },
            },
        })
    }

    pub fn servers(&self) -> impl Iterator<Item = ServerData> + '_ {
        self.servers.iter().cloned()
    }

    pub fn valid_snapshots(&self) -> impl Iterator<Item = PeerSnapshot> + '_ {
        self.peers.iter().filter_map(|(_, data)| match data.status {
            PeerStatus::NoMeasurement => None,
            PeerStatus::Measurement(snapshot) => Some(snapshot),
        })
    }

    pub async fn update(&mut self, msg: MsgForSystem, current_reset_epoch: ResetEpoch) {
        match msg {
            MsgForSystem::MustDemobilize(index) => {
                self.peers.remove(&index);
            }
            MsgForSystem::NewMeasurement(index, msg_reset_epoch, snapshot) => {
                if current_reset_epoch == msg_reset_epoch {
                    self.peers.get_mut(&index).unwrap().status = PeerStatus::Measurement(snapshot);
                }
            }
            MsgForSystem::UpdatedSnapshot(index, msg_reset_epoch, snapshot) => {
                if current_reset_epoch == msg_reset_epoch {
                    self.peers.get_mut(&index).unwrap().status = PeerStatus::Measurement(snapshot);
                }
            }
            MsgForSystem::NetworkIssue(index) => {
                // Restart the peer reusing its configuration.
                let config = self.peers.remove(&index).unwrap().peer_address;

                match config {
                    PeerAddress::Peer { address } => {
                        self.add_peer_internal(address).await;
                    }
                    PeerAddress::Pool {
                        index,
                        address,
                        max_peers,
                        ..
                    } => {
                        self.add_to_pool(index, address, max_peers).await;
                    }
                }
            }
        }
    }

    pub fn reset_all(&mut self) {
        for (_, data) in self.peers.iter_mut() {
            data.status = PeerStatus::NoMeasurement;
        }
    }
}

#[derive(Debug, Default)]
pub struct Spawner {
    pools: HashMap<PoolIndex, Arc<tokio::sync::Mutex<PoolAddresses>>>,
}

#[derive(Debug, Default)]
struct PoolAddresses {
    backups: Vec<SocketAddr>,
}

#[derive(Debug)]
pub enum SpawnConfig {
    Standard {
        config: StandardPeerConfig,
    },
    Pool {
        index: PoolIndex,
        config: PoolPeerConfig,
        in_use: Vec<SocketAddr>,
    },
}

#[derive(Debug)]
pub struct SpawnTask {
    pub(crate) peer_address: PeerAddress,
    pub(crate) address: SocketAddr,
}

impl Spawner {
    pub(crate) async fn spawn(
        &mut self,
        mut input_channel: Receiver<SpawnConfig>,
        output_channel: Sender<SpawnTask>,
    ) {
        while let Some(config) = input_channel.recv().await {
            let sender = output_channel.clone();

            match dbg!(config) {
                SpawnConfig::Standard { config } => self.spawn_standard(config, sender).await,
                SpawnConfig::Pool {
                    config,
                    index,
                    in_use,
                } => self.spawn_pool(index, config, &in_use, sender).await,
            }
        }

        println!("receive failed");
    }

    async fn spawn_standard(&mut self, config: StandardPeerConfig, sender: Sender<SpawnTask>) {
        let addr = loop {
            match config.addr.lookup_host().await {
                Ok(mut addresses) => match addresses.next() {
                    None => {
                        warn!("Could not resolve peer address, retrying");
                        tokio::time::sleep(NETWORK_WAIT_PERIOD).await
                    }
                    Some(first) => {
                        break first;
                    }
                },
                Err(e) => {
                    warn!(error = ?e, "error while resolving peer address, retrying");
                    tokio::time::sleep(NETWORK_WAIT_PERIOD).await
                }
            }
        };

        let spawn_task = SpawnTask {
            peer_address: PeerAddress::Peer {
                address: config.addr,
            },
            address: addr,
        };

        if let Err(send_error) = sender.send(spawn_task).await {
            tracing::error!(?send_error, "Receive half got disconnected");
        }
    }

    async fn spawn_pool(
        &mut self,
        pool_index: PoolIndex,
        config: PoolPeerConfig,
        in_use: &[SocketAddr],
        sender: Sender<SpawnTask>,
    ) {
        let mut wait_period = NETWORK_WAIT_PERIOD;
        let mut remaining;

        loop {
            let pool = self.pools.entry(pool_index).or_default();
            let mut pool = pool.lock().await;

            remaining = config.max_peers - in_use.len();

            tracing::trace!(?config.addr);

            if pool.backups.len() < config.max_peers - in_use.len() {
                tracing::trace!("we don't have enough backups; try to get more");
                match config.addr.lookup_host().await {
                    Ok(addresses) => {
                        pool.backups = addresses.collect();
                    }
                    Err(e) => {
                        warn!(error = ?e, "error while resolving peer address, retrying");
                        tokio::time::sleep(wait_period).await;
                        continue;
                    }
                }
            }

            tracing::trace!(?in_use, ?pool.backups);

            // then, empty out our backups
            while let Some(addr) = pool.backups.pop() {
                if remaining == 0 {
                    return;
                }

                debug_assert!(!in_use.contains(&addr));

                let spawn_task = SpawnTask {
                    peer_address: PeerAddress::Pool {
                        index: pool_index,
                        address: config.addr.clone(),
                        socket_address: addr,
                        max_peers: config.max_peers,
                    },
                    address: addr,
                };

                if let Err(send_error) = sender.send(spawn_task).await {
                    tracing::error!(?send_error, "Receive half got disconnected");
                }

                remaining -= 1;
            }

            if remaining == 0 {
                return;
            }

            wait_period = Ord::max(2 * wait_period, std::time::Duration::from_secs(60));

            warn!(?pool_index, remaining, "could not fully fill pool");
            tokio::time::sleep(wait_period).await;
        }
    }
}

#[cfg(test)]
mod tests {
    use std::time::Duration;

    use ntp_proto::{
        peer_snapshot, NtpDuration, NtpInstant, NtpLeapIndicator, NtpTimestamp, PeerStatistics,
        PollInterval, SystemConfig, SystemSnapshot,
    };

    use crate::config::{NormalizedAddress, StandardPeerConfig};

    use super::*;

    #[derive(Debug, Clone, Default)]
    struct TestClock {}

    impl NtpClock for TestClock {
        type Error = std::io::Error;

        fn now(&self) -> std::result::Result<NtpTimestamp, Self::Error> {
            // Err(std::io::Error::from(std::io::ErrorKind::Unsupported))
            Ok(NtpTimestamp::default())
        }

        fn set_freq(&self, _freq: f64) -> Result<(), Self::Error> {
            Ok(())
        }

        fn step_clock(&self, _offset: NtpDuration) -> Result<(), Self::Error> {
            Ok(())
        }

        fn update_clock(
            &self,
            _offset: NtpDuration,
            _est_error: NtpDuration,
            _max_error: NtpDuration,
            _poll_interval: PollInterval,
            _leap_status: NtpLeapIndicator,
        ) -> Result<(), Self::Error> {
            Ok(())
        }
    }

    #[tokio::test]
    async fn test_peers() {
        use crate::config::PeerConfig;

        let base = NtpInstant::now();
        let prev_epoch = ResetEpoch::default();
        let epoch = prev_epoch.inc();
        let mut peers = Peers::from_statuslist(
            &[PeerStatus::NoMeasurement; 4],
            &(0..4)
                .map(|i| {
                    PeerConfig::Standard(StandardPeerConfig {
                        addr: NormalizedAddress::new_unchecked(&format!("127.0.0.{i}:123")),
                    })
                })
                .collect::<Vec<_>>(),
            TestClock {},
        );
        assert_eq!(peers.valid_snapshots().count(), 0);

        peers
            .update(
                MsgForSystem::NewMeasurement(
                    PeerIndex { index: 0 },
                    prev_epoch,
                    peer_snapshot(
                        PeerStatistics {
                            delay: NtpDuration::from_seconds(0.1),
                            offset: NtpDuration::from_seconds(0.),
                            dispersion: NtpDuration::from_seconds(0.05),
                            jitter: 0.05,
                        },
                        base,
                        NtpDuration::from_seconds(0.1),
                        NtpDuration::from_seconds(0.05),
                    ),
                ),
                epoch,
            )
            .await;
        assert_eq!(peers.valid_snapshots().count(), 0);

        peers
            .update(
                MsgForSystem::NewMeasurement(
                    PeerIndex { index: 0 },
                    epoch,
                    peer_snapshot(
                        PeerStatistics {
                            delay: NtpDuration::from_seconds(0.1),
                            offset: NtpDuration::from_seconds(0.),
                            dispersion: NtpDuration::from_seconds(0.05),
                            jitter: 0.05,
                        },
                        base,
                        NtpDuration::from_seconds(1.0),
                        NtpDuration::from_seconds(2.0),
                    ),
                ),
                epoch,
            )
            .await;
        assert_eq!(peers.valid_snapshots().count(), 1);

        peers
            .update(
                MsgForSystem::NewMeasurement(
                    PeerIndex { index: 0 },
                    epoch,
                    peer_snapshot(
                        PeerStatistics {
                            delay: NtpDuration::from_seconds(0.1),
                            offset: NtpDuration::from_seconds(0.),
                            dispersion: NtpDuration::from_seconds(0.05),
                            jitter: 0.05,
                        },
                        base,
                        NtpDuration::from_seconds(0.1),
                        NtpDuration::from_seconds(0.05),
                    ),
                ),
                epoch,
            )
            .await;
        assert_eq!(peers.valid_snapshots().count(), 1);

        peers
            .update(
                MsgForSystem::UpdatedSnapshot(
                    PeerIndex { index: 1 },
                    epoch,
                    peer_snapshot(
                        PeerStatistics {
                            delay: NtpDuration::from_seconds(0.1),
                            offset: NtpDuration::from_seconds(0.),
                            dispersion: NtpDuration::from_seconds(0.05),
                            jitter: 0.05,
                        },
                        base,
                        NtpDuration::from_seconds(0.1),
                        NtpDuration::from_seconds(0.05),
                    ),
                ),
                epoch,
            )
            .await;
        assert_eq!(peers.valid_snapshots().count(), 2);

        peers
            .update(MsgForSystem::MustDemobilize(PeerIndex { index: 1 }), epoch)
            .await;
        assert_eq!(peers.valid_snapshots().count(), 1);

        peers.reset_all();
        assert_eq!(peers.valid_snapshots().count(), 0);
    }

    #[tokio::test]
    async fn single_peer_pool() {
        let prev_epoch = ResetEpoch::default();
        let epoch = prev_epoch.inc();

        let mut peers = Peers::new(PeerChannels::test(), TestClock {});

        let peer_address = NormalizedAddress::new_unchecked("127.0.0.0:123");
        peers.add_peer(peer_address).await;

        let pool_address = NormalizedAddress::new_unchecked("127.0.0.1:123");
        let max_peers = 1;
        peers.add_new_pool(pool_address.clone(), max_peers).await;

        // we have 2 peers
        assert_eq!(peers.peers.len(), 2);

        // our pool peer has a network issue
        peers
            .update(MsgForSystem::NetworkIssue(PeerIndex { index: 1 }), epoch)
            .await;

        // automatically selects another peer from the pool
        assert_eq!(peers.peers.len(), 2);
    }

    #[tokio::test]
    async fn max_peers_bigger_than_pool_size() {
        let prev_epoch = ResetEpoch::default();
        let epoch = prev_epoch.inc();

        let mut peers = Peers::new(PeerChannels::test(), TestClock {});

        let peer_address = NormalizedAddress::new_unchecked("127.0.0.0:123");
        peers.add_peer(peer_address).await;

        let pool_address = NormalizedAddress::new_unchecked("127.0.0.1:123");
        let max_peers = 2;
        peers.add_new_pool(pool_address.clone(), max_peers).await;

        // we have only 2 peers, because the pool has size 1
        assert_eq!(peers.peers.len(), 2);

        // our pool peer has a network issue
        peers
            .update(MsgForSystem::NetworkIssue(PeerIndex { index: 1 }), epoch)
            .await;

        // automatically selects another peer from the pool
        assert_eq!(peers.peers.len(), 2);
    }

    #[tokio::test]
    async fn simulate_pool() {
        tracing_subscriber::fmt::init();

        let prev_epoch = ResetEpoch::default();
        let epoch = prev_epoch.inc();

        let (msg_for_system_sender, _) = tokio::sync::mpsc::channel(2);
        let (spawn_config, spawn_config_rx) = tokio::sync::mpsc::channel(32);
        let (_, reset) = tokio::sync::watch::channel(ResetEpoch::default());
        let peer_channels = PeerChannels {
            msg_for_system_sender,
            system_snapshots: Arc::new(tokio::sync::RwLock::new(SystemSnapshot::default())),
            system_config: Arc::new(tokio::sync::RwLock::new(SystemConfig::default())),
            reset,
            spawn_config,
        };
        let mut peers = Peers::new(peer_channels, TestClock {});

        let (spawn_task_tx, mut spawn_task_rx) = tokio::sync::mpsc::channel(32);
        let _handle = tokio::spawn(async move {
            Spawner::default()
                .spawn(spawn_config_rx, spawn_task_tx)
                .await;
        });

        let peer_address = NormalizedAddress::new_unchecked("127.0.0.5:123");
        peers.add_peer(peer_address).await;

        let pool_address = NormalizedAddress::with_hardcoded_dns(
            "tweedegolf.nl:123",
            vec![
                "127.0.0.1:123".parse().unwrap(),
                "127.0.0.2:123".parse().unwrap(),
                "127.0.0.3:123".parse().unwrap(),
                "127.0.0.4:123".parse().unwrap(),
            ],
        );
        let max_peers = 3;
        peers.add_new_pool(pool_address.clone(), max_peers).await;

        for _ in 0..4 {
            let task = spawn_task_rx.recv().await.unwrap();
            peers.spawn_task(task.peer_address, task.address);
        }

        // we have only 2 peers, because the pool has size 1
        assert_eq!(peers.peers.len(), 4);

        println!("----------------------");

        // simulate that a pool peer has a network issue
        peers
            .update(MsgForSystem::NetworkIssue(PeerIndex { index: 1 }), epoch)
            .await;

        let task = spawn_task_rx.recv().await.unwrap();
        peers.spawn_task(task.peer_address, task.address);

        // automatically selects another peer from the pool
        assert_eq!(peers.peers.len(), 4);
    }
}<|MERGE_RESOLUTION|>--- conflicted
+++ resolved
@@ -1,7 +1,7 @@
 use std::{collections::HashMap, net::SocketAddr, sync::Arc};
 
 use crate::{
-    config::{NormalizedAddress, PeerConfig, PoolPeerConfig, ServerConfig, StandardPeerConfig},
+    config::{NormalizedAddress, PoolPeerConfig, ServerConfig, StandardPeerConfig},
     observer::ObservablePeerState,
     peer::{MsgForSystem, PeerChannels, PeerTask, ResetEpoch},
     server::{ServerStats, ServerTask},
@@ -11,7 +11,7 @@
     sync::mpsc::{Receiver, Sender},
     task::JoinHandle,
 };
-use tracing::{debug, warn};
+use tracing::warn;
 
 const NETWORK_WAIT_PERIOD: std::time::Duration = std::time::Duration::from_secs(1);
 
@@ -99,16 +99,10 @@
 
 #[derive(Debug)]
 pub struct Peers<C: NtpClock> {
-<<<<<<< HEAD
     peers: HashMap<PeerIndex, PeerState>,
-    servers: Vec<Arc<ServerConfig>>,
+    servers: Vec<ServerData>,
     peer_indexer: PeerIndexIssuer,
     pool_indexer: PoolIndexIssuer,
-=======
-    peers: HashMap<PeerIndex, PeerData>,
-    servers: Vec<ServerData>,
-    indexer: PeerIndexIssuer,
->>>>>>> 082d0e19
 
     channels: PeerChannels,
     clock: C,
@@ -233,7 +227,7 @@
         raw_configs: &[crate::config::PeerConfig],
         clock: C,
     ) -> Self {
-        use crate::config::{PeerConfig, PoolPeerConfig, StandardPeerConfig};
+        use crate::config::PeerConfig;
 
         assert_eq!(data.len(), raw_configs.len());
 
@@ -500,8 +494,6 @@
 
 #[cfg(test)]
 mod tests {
-    use std::time::Duration;
-
     use ntp_proto::{
         peer_snapshot, NtpDuration, NtpInstant, NtpLeapIndicator, NtpTimestamp, PeerStatistics,
         PollInterval, SystemConfig, SystemSnapshot,
