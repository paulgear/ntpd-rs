use crate::{
    config::{PeerConfig, PoolPeerConfig, ServerConfig, StandardPeerConfig},
    peer::{MsgForSystem, PeerChannels, ResetEpoch},
    peer_manager::{Peers, SpawnConfig, SpawnTask, Spawner},
};
use ntp_os_clock::UnixNtpClock;
use ntp_proto::{
    ClockController, ClockUpdateResult, FilterAndCombine, NtpClock, NtpInstant, PeerSnapshot,
    PollInterval, SystemConfig, SystemSnapshot,
};
use tracing::{error, info};

use std::sync::Arc;
use tokio::{
    sync::{mpsc, watch},
    task::JoinHandle,
};

pub struct DaemonChannels<C: NtpClock> {
    pub config: Arc<tokio::sync::RwLock<SystemConfig>>,
    pub peers: Arc<tokio::sync::RwLock<Peers<C>>>,
    pub system: Arc<tokio::sync::RwLock<SystemSnapshot>>,
}

/// Spawn the NTP daemon
pub async fn spawn(
    config: SystemConfig,
    peer_configs: &[PeerConfig],
    server_configs: &[ServerConfig],
) -> std::io::Result<(
    JoinHandle<std::io::Result<()>>,
    DaemonChannels<UnixNtpClock>,
)> {
    // send the reset signal to all peers
    let reset_epoch: ResetEpoch = ResetEpoch::default();
    let (reset_tx, reset_rx) = watch::channel::<ResetEpoch>(reset_epoch);

    // receive peer snapshots from all peers
    let (msg_for_system_tx, msg_for_system_rx) = mpsc::channel::<MsgForSystem>(32);

<<<<<<< HEAD
    let (spawn_config_tx, spawn_config_rx) = mpsc::channel::<SpawnConfig>(32);
    let (spawn_task_tx, spawn_task_rx) = mpsc::channel::<SpawnTask>(32);

    // Peer spawner
    tokio::spawn(async move {
        Spawner::default()
            .spawn(spawn_config_rx, spawn_task_tx)
            .await;
    });
=======
    // System snapshot
    let system_snapshot = SystemSnapshot {
        stratum: config.local_stratum,
        ..Default::default()
    };

    // Clock controller
    let controller = ClockController::new(UnixNtpClock::new(), &system_snapshot, &config);
>>>>>>> 082d0e19

    // Daemon channels
    let system = Arc::new(tokio::sync::RwLock::new(system_snapshot));
    let config = Arc::new(tokio::sync::RwLock::new(config));
    let mut peers = Peers::new(
        PeerChannels {
            msg_for_system_sender: msg_for_system_tx.clone(),
            system_snapshots: system.clone(),
            reset: reset_rx.clone(),
            system_config: config.clone(),
            spawn_config: spawn_config_tx,
        },
        UnixNtpClock::new(),
    );

    for peer_config in peer_configs {
        match peer_config {
            PeerConfig::Standard(StandardPeerConfig { addr }) => {
                peers.add_peer(addr.clone()).await;
            }
            PeerConfig::Pool(PoolPeerConfig {
                addr, max_peers, ..
            }) => {
                peers.add_new_pool(addr.clone(), *max_peers).await;
            }
        }
    }

    for server_config in server_configs.iter() {
        peers.add_server(server_config.to_owned()).await;
    }

    let peers = Arc::new(tokio::sync::RwLock::new(peers));

    let channels = DaemonChannels {
        config: config.clone(),
        peers: peers.clone(),
        system: system.clone(),
    };

    let handle = tokio::spawn(async move {
        let mut system = System {
            config,
            global_system_snapshot: system,
            peers_rwlock: peers,

            msg_for_system_rx,
            spawn_task_rx,
            reset_tx,

            reset_epoch,
            controller,
        };

        system.run().await
    });

    Ok((handle, channels))
}

struct System<C: NtpClock> {
    config: Arc<tokio::sync::RwLock<SystemConfig>>,
    global_system_snapshot: Arc<tokio::sync::RwLock<SystemSnapshot>>,
    peers_rwlock: Arc<tokio::sync::RwLock<Peers<C>>>,

    msg_for_system_rx: mpsc::Receiver<MsgForSystem>,
    spawn_task_rx: mpsc::Receiver<SpawnTask>,
    reset_tx: watch::Sender<ResetEpoch>,

    reset_epoch: ResetEpoch,
    controller: ClockController<C>,
}

impl<C: NtpClock> System<C> {
    async fn run(&mut self) -> std::io::Result<()> {
        let mut snapshots = Vec::with_capacity(self.peers_rwlock.read().await.size());

<<<<<<< HEAD
        loop {
            tokio::select! {
                opt_msg_for_system = self.msg_for_system_rx.recv() => {
                    match opt_msg_for_system {
                        None => {
                            // the channel closed and has no more messages in it
                            break
                        }
                        Some(msg_for_system) => {
                            let ntp_instant = NtpInstant::now();
                            let system_poll = self.global_system_snapshot.read().await.poll_interval;

                            // ensure the config is not updated in the middle of clock selection
                            let config = *self.config.read().await;

                            self.peers_rwlock
                                .write()
                                .await
                                .update(msg_for_system, self.reset_epoch)
                                .await;

                            if requires_clock_recalculation(
                                msg_for_system,
                                self.reset_epoch,
                                ntp_instant,
                                config,
                                system_poll,
                            ) {
                                self.recalculate_clock(&mut snapshots, config, ntp_instant, system_poll)
                                    .await;
                            }

                        }
                    }
                }
                opt_spawn_task = self.spawn_task_rx.recv() => {
                    match opt_spawn_task {
                        None => {
                            // the channel closed and has no more messages in it
                            tracing::warn!("the spawn channel closed unexpectedly");
                        }
                        Some(spawn_task) => {
                            self.peers_rwlock
                                .write()
                                .await
                                .spawn_task(spawn_task.peer_address, spawn_task.address)
                                .await.unwrap();
                        }
                    }
                }
=======
        while let Some(msg_for_system) = self.msg_for_system_rx.recv().await {
            let ntp_instant = NtpInstant::now();
            let system = *self.global_system_snapshot.read().await;

            // ensure the config is not updated in the middle of clock selection
            let config = *self.config.read().await;

            self.peers_rwlock
                .write()
                .await
                .update(msg_for_system, self.reset_epoch)
                .await;

            if requires_clock_recalculation(
                msg_for_system,
                self.reset_epoch,
                ntp_instant,
                config,
                system.poll_interval,
            ) {
                self.recalculate_clock(&mut snapshots, config, &system, ntp_instant)
                    .await;
>>>>>>> 082d0e19
            }
        }

        // the channel closed and has no more messages in it
        Ok(())
    }

    async fn recalculate_clock(
        &mut self,
        snapshots: &mut Vec<PeerSnapshot>,
        config: SystemConfig,
        system: &SystemSnapshot,
        ntp_instant: NtpInstant,
    ) {
        snapshots.clear();
        snapshots.extend(self.peers_rwlock.read().await.valid_snapshots());
        let result = FilterAndCombine::run(&config, &*snapshots, ntp_instant, system.poll_interval);
        let clock_select = match result {
            Some(clock_select) => clock_select,
            None => {
                info!("filter and combine did not produce a result");
                return;
            }
        };
        let offset_ms = clock_select.system_offset.to_seconds() * 1000.0;
        let jitter_ms = clock_select.system_jitter.to_seconds() * 1000.0;
        info!(offset_ms, jitter_ms, "Measured offset and jitter");
        let adjust_type = self.controller.update(
            &config,
            system,
            clock_select.system_offset,
            clock_select.system_root_delay,
            clock_select.system_root_dispersion,
            clock_select.system_peer_snapshot.leap_indicator,
            clock_select.system_peer_snapshot.time,
        );
        let offset_ms = self.controller.offset().to_seconds() * 1000.0;
        let jitter_ms = self.controller.jitter().to_seconds() * 1000.0;
        info!(offset_ms, jitter_ms, "Estimated clock offset and jitter");
        match adjust_type {
            ClockUpdateResult::Panic => {
                error!("Unusually large clock step suggested, please manually verify system clock and reference clock state and restart if appropriate.");
                std::process::exit(exitcode::SOFTWARE);
            }
            ClockUpdateResult::Step => {
                self.reset_peers().await;
            }
            _ => {}
        }
        if adjust_type != ClockUpdateResult::Ignore {
            let mut global = self.global_system_snapshot.write().await;
            global.poll_interval = self.controller.preferred_poll_interval();
            global.leap_indicator = clock_select.system_peer_snapshot.leap_indicator;
            global.stratum = clock_select.system_peer_snapshot.stratum.saturating_add(1);
            global.reference_id = clock_select.system_peer_snapshot.peer_id;
            global.accumulated_steps = self.controller.accumulated_steps();
            global.accumulated_steps_threshold = config.accumulated_threshold;
            global.root_delay = clock_select.system_root_delay;
            global.root_dispersion = clock_select.system_root_dispersion;
        }
    }

    async fn reset_peers(&mut self) {
        self.peers_rwlock.write().await.reset_all();
        self.reset_epoch = self.reset_epoch.inc();
        self.reset_tx.send_replace(self.reset_epoch);
    }
}

fn requires_clock_recalculation(
    msg: MsgForSystem,
    current_reset_epoch: ResetEpoch,

    local_clock_time: NtpInstant,
    config: SystemConfig,
    system_poll: PollInterval,
) -> bool {
    if let MsgForSystem::NewMeasurement(_, msg_reset_epoch, snapshot) = msg {
        msg_reset_epoch == current_reset_epoch
            && snapshot
                .accept_synchronization(
                    local_clock_time,
                    config.frequency_tolerance,
                    config.distance_threshold,
                    system_poll,
                    config.local_stratum,
                )
                .is_ok()
    } else {
        false
    }
}

#[cfg(test)]
mod tests {
    use ntp_proto::{
        peer_snapshot, NtpDuration, NtpLeapIndicator, NtpTimestamp, PeerStatistics,
        PollIntervalLimits,
    };

    use crate::{
        config::{NormalizedAddress, StandardPeerConfig},
        peer_manager::{PeerIndex, PeerStatus},
    };

    use super::*;

    #[derive(Debug, Clone, Default)]
    struct TestClock {}

    impl NtpClock for TestClock {
        type Error = std::io::Error;

        fn now(&self) -> std::result::Result<NtpTimestamp, Self::Error> {
            Err(std::io::Error::from(std::io::ErrorKind::Unsupported))
        }

        fn set_freq(&self, _freq: f64) -> Result<(), Self::Error> {
            Ok(())
        }

        fn step_clock(&self, _offset: NtpDuration) -> Result<(), Self::Error> {
            Ok(())
        }

        fn update_clock(
            &self,
            _offset: NtpDuration,
            _est_error: NtpDuration,
            _max_error: NtpDuration,
            _poll_interval: PollInterval,
            _leap_status: NtpLeapIndicator,
        ) -> Result<(), Self::Error> {
            Ok(())
        }
    }

    #[test]
    fn test_requires_clock_recalculation() {
        let base = NtpInstant::now();
        let prev_epoch = ResetEpoch::default();
        let epoch = prev_epoch.inc();

        let config = SystemConfig::default();

        assert!(!requires_clock_recalculation(
            MsgForSystem::NewMeasurement(
                PeerIndex::from_inner(0),
                prev_epoch,
                peer_snapshot(
                    PeerStatistics {
                        delay: NtpDuration::from_seconds(0.1),
                        offset: NtpDuration::from_seconds(0.),
                        dispersion: NtpDuration::from_seconds(0.05),
                        jitter: 0.05,
                    },
                    base,
                    NtpDuration::from_seconds(0.1),
                    NtpDuration::from_seconds(0.05),
                ),
            ),
            epoch,
            base,
            config,
            PollIntervalLimits::default().min,
        ));

        assert!(!requires_clock_recalculation(
            MsgForSystem::NewMeasurement(
                PeerIndex::from_inner(0),
                epoch,
                peer_snapshot(
                    PeerStatistics {
                        delay: NtpDuration::from_seconds(0.1),
                        offset: NtpDuration::from_seconds(0.),
                        dispersion: NtpDuration::from_seconds(0.05),
                        jitter: 0.05,
                    },
                    base,
                    NtpDuration::from_seconds(1.0),
                    NtpDuration::from_seconds(2.0),
                ),
            ),
            epoch,
            base,
            config,
            PollIntervalLimits::default().min,
        ));

        assert!(requires_clock_recalculation(
            MsgForSystem::NewMeasurement(
                PeerIndex::from_inner(0),
                epoch,
                peer_snapshot(
                    PeerStatistics {
                        delay: NtpDuration::from_seconds(0.1),
                        offset: NtpDuration::from_seconds(0.),
                        dispersion: NtpDuration::from_seconds(0.05),
                        jitter: 0.05,
                    },
                    base,
                    NtpDuration::from_seconds(0.1),
                    NtpDuration::from_seconds(0.05),
                ),
            ),
            epoch,
            base,
            config,
            PollIntervalLimits::default().min,
        ));

        assert!(!requires_clock_recalculation(
            MsgForSystem::UpdatedSnapshot(
                PeerIndex::from_inner(1),
                epoch,
                peer_snapshot(
                    PeerStatistics {
                        delay: NtpDuration::from_seconds(0.1),
                        offset: NtpDuration::from_seconds(0.),
                        dispersion: NtpDuration::from_seconds(0.05),
                        jitter: 0.05,
                    },
                    base,
                    NtpDuration::from_seconds(0.1),
                    NtpDuration::from_seconds(0.05),
                ),
            ),
            epoch,
            base,
            config,
            PollIntervalLimits::default().min,
        ));

        assert!(!requires_clock_recalculation(
            MsgForSystem::MustDemobilize(PeerIndex::from_inner(1)),
            epoch,
            base,
            config,
            PollIntervalLimits::default().min,
        ));
    }

    #[tokio::test]
    async fn test_system_reset() {
        let config = Arc::new(tokio::sync::RwLock::new(SystemConfig::default()));
        config.write().await.min_intersection_survivors = 1;
        let reset_epoch = ResetEpoch::default();
        let (reset_tx, mut reset_rx) = watch::channel::<ResetEpoch>(reset_epoch);
        let (msg_for_system_tx, msg_for_system_rx) = mpsc::channel::<MsgForSystem>(32);
        let (spawn_task_tx, spawn_task_rx) = mpsc::channel::<SpawnTask>(32);
        let global_system_snapshot = Arc::new(tokio::sync::RwLock::new(SystemSnapshot::default()));

        let peers = Peers::from_statuslist(
            &[
                PeerStatus::NoMeasurement,
                PeerStatus::NoMeasurement,
                PeerStatus::NoMeasurement,
                PeerStatus::NoMeasurement,
            ],
            &[
                PeerConfig::Standard(StandardPeerConfig {
                    addr: NormalizedAddress::new_unchecked("127.0.0.1:123"),
                }),
                PeerConfig::Standard(StandardPeerConfig {
                    addr: NormalizedAddress::new_unchecked("127.0.0.2:123"),
                }),
                PeerConfig::Standard(StandardPeerConfig {
                    addr: NormalizedAddress::new_unchecked("127.0.0.3:123"),
                }),
                PeerConfig::Standard(StandardPeerConfig {
                    addr: NormalizedAddress::new_unchecked("127.0.0.4:123"),
                }),
            ],
            TestClock {},
        );
        let peers_rwlock = Arc::new(tokio::sync::RwLock::new(peers));
        let peers_copy = peers_rwlock.clone();

        let handle = tokio::spawn(async move {
            let mut system = System {
                config,
                global_system_snapshot,
                peers_rwlock,

                msg_for_system_rx,
                spawn_task_rx,
                reset_tx,

                reset_epoch,
                controller: ClockController::new(
                    TestClock {},
                    &SystemSnapshot::default(),
                    &SystemConfig::default(),
                ),
            };

            system.run().await
        });

        let prev_epoch = *reset_rx.borrow_and_update();

        msg_for_system_tx
            .send(MsgForSystem::NewMeasurement(
                PeerIndex::from_inner(0),
                prev_epoch,
                peer_snapshot(
                    PeerStatistics {
                        delay: NtpDuration::from_seconds(0.1),
                        offset: NtpDuration::from_seconds(200.0),
                        dispersion: NtpDuration::from_seconds(0.05),
                        jitter: 0.05,
                    },
                    NtpInstant::now(),
                    NtpDuration::from_seconds(0.1),
                    NtpDuration::from_seconds(0.05),
                ),
            ))
            .await
            .unwrap();

        reset_rx.changed().await.unwrap();

        assert_ne!(*reset_rx.borrow(), prev_epoch);
        assert_eq!(peers_copy.read().await.valid_snapshots().count(), 0);

        msg_for_system_tx
            .send(MsgForSystem::NewMeasurement(
                PeerIndex::from_inner(0),
                prev_epoch,
                peer_snapshot(
                    PeerStatistics {
                        delay: NtpDuration::from_seconds(0.1),
                        offset: NtpDuration::from_seconds(200.0),
                        dispersion: NtpDuration::from_seconds(0.05),
                        jitter: 0.05,
                    },
                    NtpInstant::now(),
                    NtpDuration::from_seconds(0.1),
                    NtpDuration::from_seconds(0.05),
                ),
            ))
            .await
            .unwrap();

        // Note: this is not a 100% reliable for ensuring system has handled previous message
        // but should work often enough that we should see any problem.
        tokio::time::sleep(std::time::Duration::from_millis(10)).await;

        assert_eq!(peers_copy.read().await.valid_snapshots().count(), 0);

        handle.abort();
    }
}<|MERGE_RESOLUTION|>--- conflicted
+++ resolved
@@ -38,7 +38,6 @@
     // receive peer snapshots from all peers
     let (msg_for_system_tx, msg_for_system_rx) = mpsc::channel::<MsgForSystem>(32);
 
-<<<<<<< HEAD
     let (spawn_config_tx, spawn_config_rx) = mpsc::channel::<SpawnConfig>(32);
     let (spawn_task_tx, spawn_task_rx) = mpsc::channel::<SpawnTask>(32);
 
@@ -48,7 +47,7 @@
             .spawn(spawn_config_rx, spawn_task_tx)
             .await;
     });
-=======
+
     // System snapshot
     let system_snapshot = SystemSnapshot {
         stratum: config.local_stratum,
@@ -57,7 +56,6 @@
 
     // Clock controller
     let controller = ClockController::new(UnixNtpClock::new(), &system_snapshot, &config);
->>>>>>> 082d0e19
 
     // Daemon channels
     let system = Arc::new(tokio::sync::RwLock::new(system_snapshot));
@@ -135,7 +133,6 @@
     async fn run(&mut self) -> std::io::Result<()> {
         let mut snapshots = Vec::with_capacity(self.peers_rwlock.read().await.size());
 
-<<<<<<< HEAD
         loop {
             tokio::select! {
                 opt_msg_for_system = self.msg_for_system_rx.recv() => {
@@ -145,27 +142,27 @@
                             break
                         }
                         Some(msg_for_system) => {
-                            let ntp_instant = NtpInstant::now();
-                            let system_poll = self.global_system_snapshot.read().await.poll_interval;
-
-                            // ensure the config is not updated in the middle of clock selection
-                            let config = *self.config.read().await;
-
-                            self.peers_rwlock
-                                .write()
-                                .await
-                                .update(msg_for_system, self.reset_epoch)
-                                .await;
-
-                            if requires_clock_recalculation(
-                                msg_for_system,
-                                self.reset_epoch,
-                                ntp_instant,
-                                config,
-                                system_poll,
-                            ) {
-                                self.recalculate_clock(&mut snapshots, config, ntp_instant, system_poll)
-                                    .await;
+            let ntp_instant = NtpInstant::now();
+            let system = *self.global_system_snapshot.read().await;
+
+            // ensure the config is not updated in the middle of clock selection
+            let config = *self.config.read().await;
+
+            self.peers_rwlock
+                .write()
+                .await
+                .update(msg_for_system, self.reset_epoch)
+                .await;
+
+            if requires_clock_recalculation(
+                msg_for_system,
+                self.reset_epoch,
+                ntp_instant,
+                config,
+                system.poll_interval,
+            ) {
+                self.recalculate_clock(&mut snapshots, config, &system, ntp_instant)
+                    .await;
                             }
 
                         }
@@ -186,30 +183,6 @@
                         }
                     }
                 }
-=======
-        while let Some(msg_for_system) = self.msg_for_system_rx.recv().await {
-            let ntp_instant = NtpInstant::now();
-            let system = *self.global_system_snapshot.read().await;
-
-            // ensure the config is not updated in the middle of clock selection
-            let config = *self.config.read().await;
-
-            self.peers_rwlock
-                .write()
-                .await
-                .update(msg_for_system, self.reset_epoch)
-                .await;
-
-            if requires_clock_recalculation(
-                msg_for_system,
-                self.reset_epoch,
-                ntp_instant,
-                config,
-                system.poll_interval,
-            ) {
-                self.recalculate_clock(&mut snapshots, config, &system, ntp_instant)
-                    .await;
->>>>>>> 082d0e19
             }
         }
 
@@ -459,7 +432,7 @@
         let reset_epoch = ResetEpoch::default();
         let (reset_tx, mut reset_rx) = watch::channel::<ResetEpoch>(reset_epoch);
         let (msg_for_system_tx, msg_for_system_rx) = mpsc::channel::<MsgForSystem>(32);
-        let (spawn_task_tx, spawn_task_rx) = mpsc::channel::<SpawnTask>(32);
+        let (_spawn_task_tx, spawn_task_rx) = mpsc::channel::<SpawnTask>(32);
         let global_system_snapshot = Arc::new(tokio::sync::RwLock::new(SystemSnapshot::default()));
 
         let peers = Peers::from_statuslist(
