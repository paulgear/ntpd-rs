// An implementation of the NTP clock filter algorithm, as described by
//
//      https://datatracker.ietf.org/doc/html/rfc5905#page-37
//
// Specifically this is a rust implementation of the `clock_filter()` routine,
// described in the appendix
//
//      https://datatracker.ietf.org/doc/html/rfc5905#appendix-A.5.2

use crate::{packet::NtpLeapIndicator, NtpDuration, NtpHeader, NtpTimestamp};

const MAX_STRATUM: u8 = 16;
const MAX_DISTANCE: NtpDuration = NtpDuration::ONE;

// TODO this should be 4 in production?!
const MIN_INTERSECTION_SURVIVORS: usize = 1;

const MIN_CLUSTER_SURVIVORS: usize = 3;

/// frequency tolerance (15 ppm)
// const PHI: f64 = 15e-6;
fn multiply_by_phi(duration: NtpDuration) -> NtpDuration {
    (duration * 15) / 1_000_000
}

#[derive(Debug, Clone, Copy, PartialEq)]
pub struct FilterTuple {
    offset: NtpDuration,
    delay: NtpDuration,
    dispersion: NtpDuration,
    time: NtpTimestamp,
}

impl FilterTuple {
    const DUMMY: Self = Self {
        offset: NtpDuration::ZERO,
        delay: NtpDuration::MAX_DISPERSION,
        dispersion: NtpDuration::MAX_DISPERSION,
        time: NtpTimestamp::ZERO,
    };

    fn is_dummy(self) -> bool {
        self == Self::DUMMY
    }
}

#[derive(Debug, Clone)]
pub struct LastMeasurements {
    register: [FilterTuple; 8],
}

impl Default for LastMeasurements {
    fn default() -> Self {
        Self::new()
    }
}

impl LastMeasurements {
    #[allow(dead_code)]
    const fn new() -> Self {
        Self {
            register: [FilterTuple::DUMMY; 8],
        }
    }

    /// Insert the new tuple at index 0, move all other tuples one to the right.
    /// The final (oldest) tuple is discarded
    fn shift_and_insert(&mut self, mut current: FilterTuple, dispersion_correction: NtpDuration) {
        for tuple in self.register.iter_mut() {
            // adding the dispersion correction would make the dummy no longer a dummy
            if !tuple.is_dummy() {
                tuple.dispersion += dispersion_correction;
            }

            std::mem::swap(&mut current, tuple);
        }
    }
}

/// Temporary list
#[derive(Debug, Clone)]
struct TemporaryList {
    /// Invariant: this array is always sorted by increasing delay!
    register: [FilterTuple; 8],
}

impl TemporaryList {
    fn from_clock_filter_contents(source: &LastMeasurements) -> Self {
        // copy the registers
        let mut register = source.register;

        // sort by delay, ignoring NaN
        register.sort_by(|t1, t2| {
            t1.delay
                .partial_cmp(&t2.delay)
                .unwrap_or(std::cmp::Ordering::Less)
        });

        Self { register }
    }

    fn smallest_delay(&self) -> &FilterTuple {
        &self.register[0]
    }

    /// Prefix of the temporary list containing only the valid tuples
    fn valid_tuples(&self) -> &[FilterTuple] {
        let num_invalid_tuples = self
            .register
            .iter()
            .rev()
            .take_while(|t| t.is_dummy())
            .count();

        let num_valid_tuples = self.register.len() - num_invalid_tuples;

        &self.register[..num_valid_tuples]
    }

    /// #[no_run]
    ///                     i=n-1
    ///                     ---     epsilon_i
    ///      epsilon =       \     ----------
    ///                      /        (i+1)
    ///                     ---     2
    ///                     i=0
    /// Invariant: the register is sorted wrt delay
    fn dispersion(&self) -> NtpDuration {
        self.register
            .iter()
            .enumerate()
            .map(|(i, t)| t.dispersion / 2i64.pow(i as u32 + 1))
            .fold(NtpDuration::default(), |a, b| a + b)
    }

    /// #[no_run]
    ///                          +-----                 -----+^1/2
    ///                          |  n-1                      |
    ///                          |  ---                      |
    ///                  1       |  \                     2  |
    ///      psi   =  -------- * |  /    (theta_0-theta_j)   |
    ///                (n-1)     |  ---                      |
    ///                          |  j=1                      |
    ///                          +-----                 -----+
    ///
    /// Invariant: the register is sorted wrt delay
    fn jitter(&self, smallest_delay: FilterTuple, system_precision: f64) -> f64 {
        Self::jitter_help(self.valid_tuples(), smallest_delay, system_precision)
    }

    fn jitter_help(
        valid_tuples: &[FilterTuple],
        smallest_delay: FilterTuple,
        system_precision: f64,
    ) -> f64 {
        let root_mean_square = valid_tuples
            .iter()
            .map(|t| (t.offset - smallest_delay.offset).to_seconds().powi(2))
            .sum::<f64>()
            .sqrt();

        // root mean square average (RMS average). - 1 to exclude the smallest_delay
        let jitter = root_mean_square / (valid_tuples.len() - 1) as f64;

        // In order to ensure consistency and avoid divide exceptions in other
        // computations, the psi is bounded from below by the system precision
        // s.rho expressed in seconds.
        jitter.max(system_precision)
    }

    #[cfg(test)]
    const fn new() -> Self {
        Self {
            register: [FilterTuple::DUMMY; 8],
        }
    }
}

#[derive(Debug, Default)]
pub struct PeerStatistics {
    pub offset: NtpDuration,
    pub delay: NtpDuration,

    pub dispersion: NtpDuration,
    pub jitter: f64,
}

pub struct Peer {
    statistics: PeerStatistics,
    last_measurements: LastMeasurements,
    last_packet: NtpHeader,
    time: NtpTimestamp,
    stratum: u8,
}

pub enum Decision {
    Ignore,
    Process,
}

impl Peer {
    #[allow(dead_code)]
    pub fn clock_filter(
        &mut self,
        new_tuple: FilterTuple,
        system_leap_indicator: NtpLeapIndicator,
        system_precision: f64,
    ) -> Decision {
        let dispersion_correction = multiply_by_phi(new_tuple.time - self.time);
        self.last_measurements
            .shift_and_insert(new_tuple, dispersion_correction);

        let temporary_list = TemporaryList::from_clock_filter_contents(&self.last_measurements);
        let smallest_delay = *temporary_list.smallest_delay();

        // Prime directive: use a sample only once and never a sample
        // older than the latest one, but anything goes before first
        // synchronized.
        if smallest_delay.time - self.time <= NtpDuration::ZERO
            && system_leap_indicator.is_synchronized()
        {
            return Decision::Ignore;
        }

        let offset = smallest_delay.offset;
        let delay = smallest_delay.delay;

        let dispersion = temporary_list.dispersion();
        let jitter = temporary_list.jitter(smallest_delay, system_precision);

        let statistics = PeerStatistics {
            offset,
            delay,
            dispersion,
            jitter,
        };

        self.statistics = statistics;
        self.time = smallest_delay.time;

        Decision::Process
    }

    /// The root synchronization distance is the maximum error due to
    /// all causes of the local clock relative to the primary server.
    /// It is defined as half the total delay plus total dispersion
    /// plus peer jitter.
    #[allow(dead_code)]
    fn root_distance(&self, local_clock_time: NtpTimestamp) -> NtpDuration {
        NtpDuration::MIN_DISPERSION.max(self.last_packet.root_delay + self.statistics.delay) / 2i64
            + self.last_packet.root_dispersion
            + self.statistics.dispersion
            + multiply_by_phi(local_clock_time - self.time)
            + NtpDuration::from_seconds(self.statistics.jitter)
    }

    #[allow(dead_code)]
    /// Test if association p is acceptable for synchronization
    ///
    /// Known as `accept` and `fit` in the specification.
    fn accept_synchronization(
        &self,
        local_clock_time: NtpTimestamp,
        system_poll: NtpDuration,
    ) -> bool {
        // A stratum error occurs if
        //     1: the server has never been synchronized,
        //     2: the server stratum is invalid
        if !self.last_packet.leap.is_synchronized() || self.last_packet.stratum >= MAX_STRATUM {
            return false;
        }

        //  A distance error occurs if the root distance exceeds the
        //  distance threshold plus an increment equal to one poll interval.
        let distance = self.root_distance(local_clock_time);

        if distance > MAX_DISTANCE + multiply_by_phi(system_poll) {
            return false;
        }

        // A loop error occurs if the remote peer is synchronized to the
        // local peer or the remote peer is synchronized to the current
        // system peer.  Note this is the behavior for IPv4; for IPv6
        // the MD5 hash is used instead.

        // TODO: figure out how to do loop detection
        // does the peer use us as the source of its time
        //        if system_reference_id == self.last_packet.reference_id {
        //            return false;
        //        }

        // TODO: An unreachable error occurs if the server is unreachable.

        true
    }
}

#[derive(Debug, Clone, Copy)]
#[repr(i8)]
enum EndpointType {
    Upper = 1,
    Middle = 0,
    Lower = -1,
}

#[allow(dead_code)]
struct CandidateTuple<'a> {
    peer: &'a Peer,
    endpoint_type: EndpointType,
    /// Correctness interval edge
    edge: NtpDuration,
}

#[allow(dead_code)]
fn construct_candidate_list<'a>(
    valid_associations: impl Iterator<Item = &'a Peer>,
    local_clock_time: NtpTimestamp,
) -> Vec<CandidateTuple<'a>> {
    let mut candidate_list = Vec::new();

    for peer in valid_associations {
        let offset = peer.statistics.offset;

        let tuples = [
            CandidateTuple {
                peer,
                endpoint_type: EndpointType::Upper,
                edge: offset + peer.root_distance(local_clock_time),
            },
            CandidateTuple {
                peer,
                endpoint_type: EndpointType::Middle,
                edge: offset,
            },
            CandidateTuple {
                peer,
                endpoint_type: EndpointType::Lower,
                edge: offset - peer.root_distance(local_clock_time),
            },
        ];

        candidate_list.extend(tuples)
    }

    candidate_list.sort_by(|a, b| a.edge.cmp(&b.edge));

    candidate_list
}

#[allow(dead_code)]
struct SurvivorTuple<'a> {
    peer: &'a Peer,
    metric: NtpDuration,
}

/// Collect the candidates within the correctness interval
#[allow(dead_code)]
fn construct_survivors<'a>(
    chime_list: &'a [CandidateTuple<'a>],
    local_clock_time: NtpTimestamp,
) -> Vec<SurvivorTuple<'a>> {
<<<<<<< HEAD
    let mut survivors = Vec::new();

    if let Some((low, high)) = find_interval(chime_list) {
        for tuple in chime_list {
            if tuple.edge < low || tuple.edge > high {
                continue;
            }

            let peer = tuple.peer;
            let metric = MAX_DISTANCE * peer.stratum + peer.root_distance(local_clock_time);

            survivors.push(SurvivorTuple { peer, metric })
        }
=======
    match find_interval(chime_list) {
        Some((low, high)) => chime_list
            .iter()
            .filter_map(|candidate| filter_survivor(candidate, local_clock_time, low, high))
            .collect(),
        None => vec![],
>>>>>>> 658ba1a8
    }
}

fn filter_survivor<'a>(
    candidate: &'a CandidateTuple<'a>,
    local_clock_time: NtpTimestamp,
    low: NtpDuration,
    high: NtpDuration,
) -> Option<SurvivorTuple<'a>> {
    if candidate.edge < low || candidate.edge > high {
        None
    } else {
        let p = candidate.peer;
        let metric = MAX_DISTANCE * p.stratum + p.root_distance(local_clock_time);

        Some(SurvivorTuple { p, metric })
    }
}

/// Find the largest contiguous intersection of correctness intervals.
#[allow(dead_code)]
fn find_interval(chime_list: &[CandidateTuple]) -> Option<(NtpDuration, NtpDuration)> {
    let n = chime_list.len();

    let mut low = None;
    let mut high = None;

    // allow is the number of allowed falsetickers
    for allow in (0..).take_while(|allow| 2 * allow < n) {
        let mut found = 0; // variable "d", falsetickers found in the current iteration
        let mut chime = 0; // variable "c"

        // Scan the chime list from lowest to highest to find the lower endpoint.
        for tuple in chime_list {
            chime -= tuple.endpoint_type as i32;

            // the code skeleton uses `n - found` here, which is wrong!
            if chime >= (n - allow) as i32 {
                low = Some(tuple.edge);
                break;
            }

            if let EndpointType::Middle = tuple.endpoint_type {
                found += 1;
            }
        }

        // Scan the chime list from highest to lowest to find the upper endpoint.
        chime = 0;
        for tuple in chime_list.iter().rev() {
            chime += tuple.endpoint_type as i32;

            // the code skeleton uses `n - found` here, which is wrong!
            if chime >= (n - allow) as i32 {
                high = Some(tuple.edge);
                break;
            }

            if let EndpointType::Middle = tuple.endpoint_type {
                found += 1;
            }
        }

        //  If the number of midpoints is greater than the number
        //  of allowed falsetickers, the intersection contains at
        //  least one truechimer with no midpoint.  If so, increment
        //  the number of allowed falsetickers and go around again.
        if found > allow {
            continue;
        }

        //  If the intersection is non-empty, declare success.
        if let (Some(l), Some(h)) = (low, high) {
            return Some((l, h));
        }
    }

    None
}

/// Discard the survivor with maximum selection jitter until a termination condition is met.
fn cluster_algorithm(candidates: &mut Vec<SurvivorTuple>) {
    // sort the candidates by increasing lambda_p (the merit factor)
    candidates.sort_by(|a, b| a.metric.cmp(&b.metric));

    let mut qmax_index = 0;

    let mut min_peer_jitter = 2.0e9;
    let mut max_selection_jitter = -2.0e9;

    loop {
        // for each candidate
        for (index, candidate) in candidates.iter().enumerate() {
            let p = candidate.peer;

            min_peer_jitter = p.statistics.jitter.min(min_peer_jitter);

            // compute the selection jitter
            let selection_jitter = candidates
                .iter()
                .map(|q| p.statistics.offset - q.peer.statistics.offset)
                .map(|v| v.to_seconds().powi(2))
                .sum::<f64>()
                .sqrt();

            if selection_jitter > max_selection_jitter {
                qmax_index = index;
                max_selection_jitter = selection_jitter;
            }
        }

        // If the maximum selection jitter is less than the
        // minimum peer jitter, then tossing out more survivors
        // will not lower the minimum peer jitter, so we might
        // as well stop.  To make sure a few survivors are left
        // for the clustering algorithm to chew on, we also stop
        // if the number of survivors is less than or equal to
        // NMIN (3).
        if max_selection_jitter < min_peer_jitter || candidates.len() <= MIN_CLUSTER_SURVIVORS {
            return;
        }

        // delete the survivor qmax (the one with the highest jitter) and go around again
        candidates.remove(qmax_index);
    }
}

#[allow(dead_code)]
fn clock_select(
    peers: &[Peer],
    local_clock_time: NtpTimestamp,
    system_poll: NtpDuration,
) -> Option<Vec<SurvivorTuple>> {
    let valid_associations = peers
        .iter()
        .filter(|p| p.accept_synchronization(local_clock_time, system_poll));

    let candidates = construct_candidate_list(valid_associations, local_clock_time);

    let mut survivors = construct_survivors(&candidates, local_clock_time);

    if survivors.len() < MIN_INTERSECTION_SURVIVORS {
        return None;
    }

    cluster_algorithm(&mut survivors);

    Some(survivors)
}

#[allow(dead_code)]
struct ClockCombine {
    offset: NtpDuration,
    jitter: NtpDuration,
}

/// Combine the offsets of the clustering algorithm survivors
/// using a weighted average with weight determined by the root
/// distance.  Compute the selection jitter as the weighted RMS
/// difference between the first survivor and the remaining
/// survivors.  In some cases, the inherent clock jitter can be
/// reduced by not using this algorithm, especially when frequent
/// clockhopping is involved.  The reference implementation can
/// be configured to avoid this algorithm by designating a
/// preferred peer.
#[allow(dead_code)]
fn clock_combine<'a>(
    survivors: &'a [SurvivorTuple<'a>],
    local_clock_time: NtpTimestamp,
) -> ClockCombine {
    let mut y = 0.0;
    let mut z = 0.0;
    let mut w = 0.0;

    let first_offset = survivors[0].peer.statistics.offset;

    for tuple in survivors {
        let peer = tuple.peer;
        let x = peer.root_distance(local_clock_time).to_seconds();
        y += 1.0 / x;
        z += peer.statistics.offset.to_seconds() / x;
        w += (peer.statistics.offset - first_offset).to_seconds().powi(2) / x;
    }

    let offset = NtpDuration::from_seconds(z / y);
    let jitter = NtpDuration::from_seconds((w / y).sqrt());

    ClockCombine { offset, jitter }
}

#[cfg(test)]
mod test {
    use super::*;

    #[test]
    fn dispersion_of_dummys() {
        // The observer should note (a) if all stages contain the dummy tuple
        // with dispersion MAXDISP, the computed dispersion is a little less than 16 s

        let register = TemporaryList::new();
        let value = register.dispersion().to_seconds();

        assert!((16.0 - value) < 0.1)
    }

    #[test]
    fn dummys_are_not_valid() {
        assert!(TemporaryList::new().valid_tuples().is_empty())
    }

    #[test]
    fn jitter_of_single() {
        let mut register = LastMeasurements::new();
        register.register[0].offset = NtpDuration::from_seconds(42.0);
        let first = register.register[0];
        let value = TemporaryList::from_clock_filter_contents(&register).jitter(first, 0.0);

        assert_eq!(value, 0.0)
    }

    #[test]
    fn jitter_of_pair() {
        let mut register = TemporaryList::new();
        register.register[0].offset = NtpDuration::from_seconds(20.0);
        register.register[1].offset = NtpDuration::from_seconds(30.0);
        let first = register.register[0];
        let value = register.jitter(first, 0.0);

        // jitter is calculated relative to the first tuple
        assert!((value - 10.0).abs() < 1e-6)
    }

    #[test]
    fn jitter_of_triple() {
        let mut register = TemporaryList::new();
        register.register[0].offset = NtpDuration::from_seconds(20.0);
        register.register[1].offset = NtpDuration::from_seconds(20.0);
        register.register[2].offset = NtpDuration::from_seconds(30.0);
        let first = register.register[0];
        let value = register.jitter(first, 0.0);

        // jitter is calculated relative to the first tuple
        assert!((value - 5.0).abs() < 1e-6)
    }

    #[test]
    fn clock_filter_defaults() {
        let leap_indicator = NtpLeapIndicator::NoWarning;
        let system_precision = 0.0;

        let new_tuple = FilterTuple {
            offset: Default::default(),
            delay: Default::default(),
            dispersion: Default::default(),
            time: Default::default(),
        };

        let mut peer = Peer {
            statistics: Default::default(),
            last_measurements: Default::default(),
            last_packet: Default::default(),
            time: Default::default(),
            stratum: Default::default(),
        };

        let update = peer.clock_filter(new_tuple, leap_indicator, system_precision);

        // because "time" is zero, the same as all the dummy tuples,
        // the "new" tuple is not newer and hence rejected
        assert!(matches!(update, Decision::Ignore));
    }

    #[test]
    fn clock_filter_new() {
        let leap_indicator = NtpLeapIndicator::NoWarning;
        let system_precision = 0.0;

        let new_tuple = FilterTuple {
            offset: NtpDuration::from_seconds(12.0),
            delay: NtpDuration::from_seconds(14.0),
            dispersion: Default::default(),
            time: NtpTimestamp::from_bits((1i64 << 32).to_be_bytes()),
        };

        let mut peer = Peer {
            statistics: Default::default(),
            last_measurements: Default::default(),
            last_packet: Default::default(),
            time: Default::default(),
            stratum: Default::default(),
        };

        let update = peer.clock_filter(new_tuple, leap_indicator, system_precision);

        assert!(matches!(update, Decision::Process));

        assert_eq!(peer.statistics.offset, new_tuple.offset);
        assert_eq!(peer.statistics.delay, new_tuple.delay);
        assert_eq!(peer.time, new_tuple.time);

        // there is just one valid sample
        assert_eq!(peer.statistics.jitter, 0.0);

        let temporary = TemporaryList::from_clock_filter_contents(&peer.last_measurements);

        assert_eq!(temporary.register[0], new_tuple);
        assert_eq!(temporary.valid_tuples(), &[new_tuple]);
    }
}<|MERGE_RESOLUTION|>--- conflicted
+++ resolved
@@ -359,28 +359,12 @@
     chime_list: &'a [CandidateTuple<'a>],
     local_clock_time: NtpTimestamp,
 ) -> Vec<SurvivorTuple<'a>> {
-<<<<<<< HEAD
-    let mut survivors = Vec::new();
-
-    if let Some((low, high)) = find_interval(chime_list) {
-        for tuple in chime_list {
-            if tuple.edge < low || tuple.edge > high {
-                continue;
-            }
-
-            let peer = tuple.peer;
-            let metric = MAX_DISTANCE * peer.stratum + peer.root_distance(local_clock_time);
-
-            survivors.push(SurvivorTuple { peer, metric })
-        }
-=======
     match find_interval(chime_list) {
         Some((low, high)) => chime_list
             .iter()
             .filter_map(|candidate| filter_survivor(candidate, local_clock_time, low, high))
             .collect(),
         None => vec![],
->>>>>>> 658ba1a8
     }
 }
 
